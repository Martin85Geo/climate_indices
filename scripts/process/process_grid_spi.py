import argparse
from datetime import datetime
import logging
import multiprocessing
import netCDF4
import numpy as np

from indices_python import indices, netcdf_utils

#-----------------------------------------------------------------------------------------------------------------------
# static constants
_VALID_MIN = -10.0
_VALID_MAX = 10.0

#-----------------------------------------------------------------------------------------------------------------------
# set up a basic, global logger which will write to the console as standard error
logging.basicConfig(level=logging.INFO,
                    format='%(asctime)s %(levelname)s %(message)s',
                    datefmt='%Y-%m-%d  %H:%M:%S')
logger = logging.getLogger(__name__)

#-----------------------------------------------------------------------------------------------------------------------
# multiprocessing locks we'll use to synchronize I/O writes to NetCDF files, one per each output file
spi_gamma_lock = multiprocessing.Lock()
spi_pearson_lock = multiprocessing.Lock()

# ignore warnings
import warnings
warnings.simplefilter('ignore', Warning)

#-----------------------------------------------------------------------------------------------------------------------
class GridProcessor(object):             # pragma: no cover

    def __init__(self,
                 output_file_base,
                 netcdf_precip,
                 var_name_precip,
                 scale_months,
                 calibration_start_year,
                 calibration_end_year):

        self.output_file_base = output_file_base
        self.netcdf_precip = netcdf_precip
        self.var_name_precip = var_name_precip
        self.scale_months = scale_months
        self.calibration_start_year = calibration_start_year
        self.calibration_end_year = calibration_end_year        
        
        # TODO get the initial year from the precipitation NetCDF, for now use hard-coded value specific to CMORPH
        self.data_start_year = 1998

        # the number of months used in scaled indices (for example this will be set to 6 for 6-month SPI)
        # this will need to be reset before the object is used for computing the scaled indices
        self.months = -1

        # place holders for the scaled NetCDFs, these should be created and assigned here for each months scale
        self.netcdf_spi_gamma = ''
        self.netcdf_spi_pearson = ''

    #-----------------------------------------------------------------------------------------------------------------------
    def _set_scaling_months(self,
                            months):
        """
        Reset the instance's month scale, the scale that'll be used to computed scaled indices (SPI)
        
        :param months: the number of months, should correspond to one of the values of self.month_scales 
        """
        self.months = months

    #-----------------------------------------------------------------------------------------------------------------------
    def _initialize_scaled_netcdfs(self,
                                   months_scale):

        valid_min = -3.09
        valid_max = 3.09

        # dictionary of index types to the NetCDF dataset files corresponding to the base index names and
        # month scales (this is the object we'll build and return from this function)
        netcdfs = {}

        # dictionary of index types mapped to their corresponding long variable names to be used within their respective NetCDFs
        indicators_to_longnames = {'spi_gamma': 'Standard Precipitation Index (Gamma distribution), {0}-month scale',
                                   'spi_pearson': 'Standard Precipitation Index (Pearson Type III distribution), {0}-month scale'}

        # loop over the indices, creating an output NetCDF dataset for each
        for index, long_name in indicators_to_longnames.items():

            # create the variable name from the index and month scale
            variable_name = index + '_{0}'.format(str(months_scale).zfill(2))

            # create the NetCDF file path from the
            netcdf_file = self.output_file_base + '_' + variable_name + '.nc'

            # initialize the output NetCDF dataset
            netcdf_utils.initialize_netcdf_single_variable_grid(netcdf_file,
                                                                self.netcdf_precip,
                                                                variable_name,
                                                                long_name.format(months_scale),
                                                                valid_min,
                                                                valid_max)

            # add the months scale index's NetCDF to the dictionary for the current index
            netcdfs[index] = netcdf_file

        # assign the NetCDF file paths to the corresponding member variables
        self.netcdf_spi_gamma = netcdfs['spi_gamma']
        self.netcdf_spi_pearson = netcdfs['spi_pearson']

        # set the number of months so we'll know at which months scale the indices NetCDF files should be computed
        self.months = months_scale

    #-----------------------------------------------------------------------------------------------------------------------
    def run(self):

        # the number of worker processes we'll have in our process pool
<<<<<<< HEAD
        number_of_workers = multiprocessing.cpu_count()
=======
        number_of_workers = multiprocessing.cpu_count()   # use single process here instead when debugging
>>>>>>> 8357f44d

        # open the input NetCDF files for compatibility validation and to get the data's time range
        with netCDF4.Dataset(self.netcdf_precip) as dataset_precip:

            # get the initial year of the input dataset(s)
            time_units = dataset_precip.variables['time']
            self.data_start_year = netCDF4.num2date(time_units[0], time_units.units).year

            # get the number of latitudes in the input dataset(s)
            lat_size = dataset_precip.variables['lat'].size

        # compute the SPI
        for months in self.scale_months:

            # initialize the output NetCDFs for this month scale
            self._initialize_scaled_netcdfs(months)

            # set the instance's scale size (number of months over which SPI, etc. will be scaled)
            self._set_scaling_months(months)

            # create a process Pool for worker processes to compute PET and Palmer indices, passing arguments to an initializing function
            pool = multiprocessing.Pool(processes=number_of_workers)

            # map the latitude indices as an arguments iterable to the compute function (reuse the same pool)
            result = pool.map_async(self._process_latitude_spi, range(lat_size))

            # get the exception(s) thrown, if any
            result.get()

            # close the pool and wait on all processes to finish
            pool.close()
            pool.join()

#             # convert the SPI files to compressed NetCDF4 and move to the destination directory
#             input_output_netcdfs = [(scaled_netcdfs['spi_gamma'], '/nidis/test/nclimgrid/spi_gamma/' + scaled_netcdfs['spi_gamma']),
#                                     (scaled_netcdfs['spi_pearson'], '/nidis/test/nclimgrid/spi_pearson/' + scaled_netcdfs['spi_pearson'])]
#
#             pool = multiprocessing.Pool(processes=number_of_workers)
#
#             # create an arguments iterable containing the input and output NetCDFs, map it to the convert function
#             result = pool.map_async(netcdf_utils.convert_and_move_netcdf, input_output_netcdfs)
#
#             # get the exception(s) thrown, if any
#             result.get()
#
#             # close the pool and wait on all processes to finish
#             pool.close()
#             pool.join()
#
#         # convert the PET file to compressed NetCDF4 and move into the destination directory
#         netcdf_utils.convert_and_move_netcdf((unscaled_netcdfs['pet'], '/nidis/test/nclimgrid/pet/' + unscaled_netcdfs['pet']))
#

    #-------------------------------------------------------------------------------------------------------------------
    def _process_latitude_spi(self, lat_index):
        '''
        Processes SPI for a single latitude slice.

        :param lat_index:
        '''

        logger.info('Computing SPI for latitude index %s', lat_index)

        # open the input NetCDFs
        with netCDF4.Dataset(self.netcdf_precip) as precip_dataset:

            # read the latitude slice of input precipitation and PET values
            precip_lat_slice = precip_dataset[self.var_name_precip][:, lat_index, :]   # assuming (time, lat, lon) orientation

            # compute SPI/Gamma across all longitudes of the latitude slice
            spi_gamma_lat_slice = np.apply_along_axis(indices.spi_gamma,
                                                      0,
                                                      precip_lat_slice,
                                                      self.months)

            # compute SPI/Pearson across all longitudes of the latitude slice
            spi_pearson_lat_slice = np.apply_along_axis(indices.spi_pearson,
                                                        0,
                                                        precip_lat_slice,
                                                        self.months,
                                                        self.data_start_year,
                                                        self.calibration_start_year,
                                                        self.calibration_end_year)

            # use the same variable name within both Gamma and Pearson NetCDFs
            #TODO update this for separate 'spi_gamma_<months>' and 'spi_pearson_<months>' instead
            spi_gamma_variable_name = 'spi_gamma_' + str(self.months).zfill(2)
            spi_pearson_variable_name = 'spi_pearson_' + str(self.months).zfill(2)

            # open the existing SPI/Gamma NetCDF file for writing, copy the latitude slice into the SPI variable at the indexed latitude position
            spi_gamma_lock.acquire()
            spi_gamma_dataset = netCDF4.Dataset(self.netcdf_spi_gamma, mode='a')
            spi_gamma_dataset[spi_gamma_variable_name][:, lat_index, :] = spi_gamma_lat_slice
            spi_gamma_dataset.sync()
            spi_gamma_dataset.close()
            spi_gamma_lock.release()

            # open the existing SPI/Pearson NetCDF file for writing, copy the latitude slice into the SPI variable at the indexed latitude position
            spi_pearson_lock.acquire()
            spi_pearson_dataset = netCDF4.Dataset(self.netcdf_spi_pearson, mode='a')
            spi_pearson_dataset[spi_pearson_variable_name][:, lat_index, :] = spi_pearson_lat_slice
            spi_pearson_dataset.sync()
            spi_pearson_dataset.close()
            spi_pearson_lock.release()

#-----------------------------------------------------------------------------------------------------------------------
def process_grid(output_file_base,     # pragma: no cover
                 precip_file,
                 precip_var_name,
                 month_scales,
                 calibration_start_year,
                 calibration_end_year):
    """
    Performs indices processing from gridded NetCDF inputs.
    
    :param output_file_base:
    :param precip_file: 
    :param precip_var_name:
    :param month_scales:
    :param calibration_start_year:
    :param calibration_end_year:
    """

    # perform the processing
    grid_processor = GridProcessor(output_file_base,
                                   precip_file,
                                   precip_var_name,
                                   month_scales,
                                   calibration_start_year,
                                   calibration_end_year)
    grid_processor.run()

#-----------------------------------------------------------------------------------------------------------------------
if __name__ == '__main__':
    """
    This module is used to perform climate indices processing on gridded datasets in NetCDF.

    Example command line usage:
    
    --precip_file /tmp/jadams/cmorph_monthly_prcp_1998_2017.nc --precip_var_name prcp --output_file_base /tmp/jadams/cmorph --month_scales 1 2 3 6 9 12 24 --calibration_start_year 1931 --calibration_end_year 2010
    """

    try:

        # log some timing info, used later for elapsed time
        start_datetime = datetime.now()
        logger.info("Start time:    %s", start_datetime)

        # parse the command line arguments
        parser = argparse.ArgumentParser()
        parser.add_argument("--precip_file",
                            help="Precipitation dataset file (NetCDF) to be used as input for SPI computations",
                            required=True)
        parser.add_argument("--precip_var_name",
                            help="Precipitation variable name used in the precipitation NetCDF file",
                            required=True)
        parser.add_argument("--output_file_base",
                            help="Base output file path and name for the resulting output files",
                            required=True)
        parser.add_argument("--month_scales",
                            help="Month scales over which the SPI values are to be computed",
                            type=int,
                            nargs = '*',
                            choices=range(1, 73),
                            required=True)
        parser.add_argument("--calibration_start_year",
                            help="Initial year of calibration period",
                            type=int,
                            choices=range(1870, start_datetime.year + 1),
                            required=True)
        parser.add_argument("--calibration_end_year",
                            help="Final year of calibration period",
                            type=int,
                            choices=range(1870, start_datetime.year + 1),
                            required=True)
        args = parser.parse_args()

        
        '''
        Example command line arguments:
        
        --precip_file /dev/shm/PRISM_from_WRCC_prcp.nc --precip_var_name prcp --temp_file /dev/shm/PRISM_from_WRCC_tavg.nc --temp_var_name tavg --awc_file /dev/shm/prism_soil.nc --awc_var_name awc --output_file_base /dev/shm/prism_from_WRCC --month_scales 1 2 3 --calibration_start_year 1931 --calibration_end_year 1990
        '''
        
        # perform the processing
        process_grid(args.output_file_base,
                     args.precip_file,
                     args.precip_var_name,
                     args.month_scales,
                     args.calibration_start_year,
                     args.calibration_end_year)

        # report on the elapsed time
        end_datetime = datetime.now()
        logger.info("End time:      %s", end_datetime)
        elapsed = end_datetime - start_datetime
        logger.info("Elapsed time:  %s", elapsed)

    except Exception as ex:
        logger.exception('Failed to complete', exc_info=True)
        raise
<|MERGE_RESOLUTION|>--- conflicted
+++ resolved
@@ -1,321 +1,317 @@
-import argparse
-from datetime import datetime
-import logging
-import multiprocessing
-import netCDF4
-import numpy as np
-
-from indices_python import indices, netcdf_utils
-
-#-----------------------------------------------------------------------------------------------------------------------
-# static constants
-_VALID_MIN = -10.0
-_VALID_MAX = 10.0
-
-#-----------------------------------------------------------------------------------------------------------------------
-# set up a basic, global logger which will write to the console as standard error
-logging.basicConfig(level=logging.INFO,
-                    format='%(asctime)s %(levelname)s %(message)s',
-                    datefmt='%Y-%m-%d  %H:%M:%S')
-logger = logging.getLogger(__name__)
-
-#-----------------------------------------------------------------------------------------------------------------------
-# multiprocessing locks we'll use to synchronize I/O writes to NetCDF files, one per each output file
-spi_gamma_lock = multiprocessing.Lock()
-spi_pearson_lock = multiprocessing.Lock()
-
-# ignore warnings
-import warnings
-warnings.simplefilter('ignore', Warning)
-
-#-----------------------------------------------------------------------------------------------------------------------
-class GridProcessor(object):             # pragma: no cover
-
-    def __init__(self,
-                 output_file_base,
-                 netcdf_precip,
-                 var_name_precip,
-                 scale_months,
-                 calibration_start_year,
-                 calibration_end_year):
-
-        self.output_file_base = output_file_base
-        self.netcdf_precip = netcdf_precip
-        self.var_name_precip = var_name_precip
-        self.scale_months = scale_months
-        self.calibration_start_year = calibration_start_year
-        self.calibration_end_year = calibration_end_year        
-        
-        # TODO get the initial year from the precipitation NetCDF, for now use hard-coded value specific to CMORPH
-        self.data_start_year = 1998
-
-        # the number of months used in scaled indices (for example this will be set to 6 for 6-month SPI)
-        # this will need to be reset before the object is used for computing the scaled indices
-        self.months = -1
-
-        # place holders for the scaled NetCDFs, these should be created and assigned here for each months scale
-        self.netcdf_spi_gamma = ''
-        self.netcdf_spi_pearson = ''
-
-    #-----------------------------------------------------------------------------------------------------------------------
-    def _set_scaling_months(self,
-                            months):
-        """
-        Reset the instance's month scale, the scale that'll be used to computed scaled indices (SPI)
-        
-        :param months: the number of months, should correspond to one of the values of self.month_scales 
-        """
-        self.months = months
-
-    #-----------------------------------------------------------------------------------------------------------------------
-    def _initialize_scaled_netcdfs(self,
-                                   months_scale):
-
-        valid_min = -3.09
-        valid_max = 3.09
-
-        # dictionary of index types to the NetCDF dataset files corresponding to the base index names and
-        # month scales (this is the object we'll build and return from this function)
-        netcdfs = {}
-
-        # dictionary of index types mapped to their corresponding long variable names to be used within their respective NetCDFs
-        indicators_to_longnames = {'spi_gamma': 'Standard Precipitation Index (Gamma distribution), {0}-month scale',
-                                   'spi_pearson': 'Standard Precipitation Index (Pearson Type III distribution), {0}-month scale'}
-
-        # loop over the indices, creating an output NetCDF dataset for each
-        for index, long_name in indicators_to_longnames.items():
-
-            # create the variable name from the index and month scale
-            variable_name = index + '_{0}'.format(str(months_scale).zfill(2))
-
-            # create the NetCDF file path from the
-            netcdf_file = self.output_file_base + '_' + variable_name + '.nc'
-
-            # initialize the output NetCDF dataset
-            netcdf_utils.initialize_netcdf_single_variable_grid(netcdf_file,
-                                                                self.netcdf_precip,
-                                                                variable_name,
-                                                                long_name.format(months_scale),
-                                                                valid_min,
-                                                                valid_max)
-
-            # add the months scale index's NetCDF to the dictionary for the current index
-            netcdfs[index] = netcdf_file
-
-        # assign the NetCDF file paths to the corresponding member variables
-        self.netcdf_spi_gamma = netcdfs['spi_gamma']
-        self.netcdf_spi_pearson = netcdfs['spi_pearson']
-
-        # set the number of months so we'll know at which months scale the indices NetCDF files should be computed
-        self.months = months_scale
-
-    #-----------------------------------------------------------------------------------------------------------------------
-    def run(self):
-
-        # the number of worker processes we'll have in our process pool
-<<<<<<< HEAD
-        number_of_workers = multiprocessing.cpu_count()
-=======
-        number_of_workers = multiprocessing.cpu_count()   # use single process here instead when debugging
->>>>>>> 8357f44d
-
-        # open the input NetCDF files for compatibility validation and to get the data's time range
-        with netCDF4.Dataset(self.netcdf_precip) as dataset_precip:
-
-            # get the initial year of the input dataset(s)
-            time_units = dataset_precip.variables['time']
-            self.data_start_year = netCDF4.num2date(time_units[0], time_units.units).year
-
-            # get the number of latitudes in the input dataset(s)
-            lat_size = dataset_precip.variables['lat'].size
-
-        # compute the SPI
-        for months in self.scale_months:
-
-            # initialize the output NetCDFs for this month scale
-            self._initialize_scaled_netcdfs(months)
-
-            # set the instance's scale size (number of months over which SPI, etc. will be scaled)
-            self._set_scaling_months(months)
-
-            # create a process Pool for worker processes to compute PET and Palmer indices, passing arguments to an initializing function
-            pool = multiprocessing.Pool(processes=number_of_workers)
-
-            # map the latitude indices as an arguments iterable to the compute function (reuse the same pool)
-            result = pool.map_async(self._process_latitude_spi, range(lat_size))
-
-            # get the exception(s) thrown, if any
-            result.get()
-
-            # close the pool and wait on all processes to finish
-            pool.close()
-            pool.join()
-
-#             # convert the SPI files to compressed NetCDF4 and move to the destination directory
-#             input_output_netcdfs = [(scaled_netcdfs['spi_gamma'], '/nidis/test/nclimgrid/spi_gamma/' + scaled_netcdfs['spi_gamma']),
-#                                     (scaled_netcdfs['spi_pearson'], '/nidis/test/nclimgrid/spi_pearson/' + scaled_netcdfs['spi_pearson'])]
-#
-#             pool = multiprocessing.Pool(processes=number_of_workers)
-#
-#             # create an arguments iterable containing the input and output NetCDFs, map it to the convert function
-#             result = pool.map_async(netcdf_utils.convert_and_move_netcdf, input_output_netcdfs)
-#
-#             # get the exception(s) thrown, if any
-#             result.get()
-#
-#             # close the pool and wait on all processes to finish
-#             pool.close()
-#             pool.join()
-#
-#         # convert the PET file to compressed NetCDF4 and move into the destination directory
-#         netcdf_utils.convert_and_move_netcdf((unscaled_netcdfs['pet'], '/nidis/test/nclimgrid/pet/' + unscaled_netcdfs['pet']))
-#
-
-    #-------------------------------------------------------------------------------------------------------------------
-    def _process_latitude_spi(self, lat_index):
-        '''
-        Processes SPI for a single latitude slice.
-
-        :param lat_index:
-        '''
-
-        logger.info('Computing SPI for latitude index %s', lat_index)
-
-        # open the input NetCDFs
-        with netCDF4.Dataset(self.netcdf_precip) as precip_dataset:
-
-            # read the latitude slice of input precipitation and PET values
-            precip_lat_slice = precip_dataset[self.var_name_precip][:, lat_index, :]   # assuming (time, lat, lon) orientation
-
-            # compute SPI/Gamma across all longitudes of the latitude slice
-            spi_gamma_lat_slice = np.apply_along_axis(indices.spi_gamma,
-                                                      0,
-                                                      precip_lat_slice,
-                                                      self.months)
-
-            # compute SPI/Pearson across all longitudes of the latitude slice
-            spi_pearson_lat_slice = np.apply_along_axis(indices.spi_pearson,
-                                                        0,
-                                                        precip_lat_slice,
-                                                        self.months,
-                                                        self.data_start_year,
-                                                        self.calibration_start_year,
-                                                        self.calibration_end_year)
-
-            # use the same variable name within both Gamma and Pearson NetCDFs
-            #TODO update this for separate 'spi_gamma_<months>' and 'spi_pearson_<months>' instead
-            spi_gamma_variable_name = 'spi_gamma_' + str(self.months).zfill(2)
-            spi_pearson_variable_name = 'spi_pearson_' + str(self.months).zfill(2)
-
-            # open the existing SPI/Gamma NetCDF file for writing, copy the latitude slice into the SPI variable at the indexed latitude position
-            spi_gamma_lock.acquire()
-            spi_gamma_dataset = netCDF4.Dataset(self.netcdf_spi_gamma, mode='a')
-            spi_gamma_dataset[spi_gamma_variable_name][:, lat_index, :] = spi_gamma_lat_slice
-            spi_gamma_dataset.sync()
-            spi_gamma_dataset.close()
-            spi_gamma_lock.release()
-
-            # open the existing SPI/Pearson NetCDF file for writing, copy the latitude slice into the SPI variable at the indexed latitude position
-            spi_pearson_lock.acquire()
-            spi_pearson_dataset = netCDF4.Dataset(self.netcdf_spi_pearson, mode='a')
-            spi_pearson_dataset[spi_pearson_variable_name][:, lat_index, :] = spi_pearson_lat_slice
-            spi_pearson_dataset.sync()
-            spi_pearson_dataset.close()
-            spi_pearson_lock.release()
-
-#-----------------------------------------------------------------------------------------------------------------------
-def process_grid(output_file_base,     # pragma: no cover
-                 precip_file,
-                 precip_var_name,
-                 month_scales,
-                 calibration_start_year,
-                 calibration_end_year):
-    """
-    Performs indices processing from gridded NetCDF inputs.
-    
-    :param output_file_base:
-    :param precip_file: 
-    :param precip_var_name:
-    :param month_scales:
-    :param calibration_start_year:
-    :param calibration_end_year:
-    """
-
-    # perform the processing
-    grid_processor = GridProcessor(output_file_base,
-                                   precip_file,
-                                   precip_var_name,
-                                   month_scales,
-                                   calibration_start_year,
-                                   calibration_end_year)
-    grid_processor.run()
-
-#-----------------------------------------------------------------------------------------------------------------------
-if __name__ == '__main__':
-    """
-    This module is used to perform climate indices processing on gridded datasets in NetCDF.
-
-    Example command line usage:
-    
-    --precip_file /tmp/jadams/cmorph_monthly_prcp_1998_2017.nc --precip_var_name prcp --output_file_base /tmp/jadams/cmorph --month_scales 1 2 3 6 9 12 24 --calibration_start_year 1931 --calibration_end_year 2010
-    """
-
-    try:
-
-        # log some timing info, used later for elapsed time
-        start_datetime = datetime.now()
-        logger.info("Start time:    %s", start_datetime)
-
-        # parse the command line arguments
-        parser = argparse.ArgumentParser()
-        parser.add_argument("--precip_file",
-                            help="Precipitation dataset file (NetCDF) to be used as input for SPI computations",
-                            required=True)
-        parser.add_argument("--precip_var_name",
-                            help="Precipitation variable name used in the precipitation NetCDF file",
-                            required=True)
-        parser.add_argument("--output_file_base",
-                            help="Base output file path and name for the resulting output files",
-                            required=True)
-        parser.add_argument("--month_scales",
-                            help="Month scales over which the SPI values are to be computed",
-                            type=int,
-                            nargs = '*',
-                            choices=range(1, 73),
-                            required=True)
-        parser.add_argument("--calibration_start_year",
-                            help="Initial year of calibration period",
-                            type=int,
-                            choices=range(1870, start_datetime.year + 1),
-                            required=True)
-        parser.add_argument("--calibration_end_year",
-                            help="Final year of calibration period",
-                            type=int,
-                            choices=range(1870, start_datetime.year + 1),
-                            required=True)
-        args = parser.parse_args()
-
-        
-        '''
-        Example command line arguments:
-        
-        --precip_file /dev/shm/PRISM_from_WRCC_prcp.nc --precip_var_name prcp --temp_file /dev/shm/PRISM_from_WRCC_tavg.nc --temp_var_name tavg --awc_file /dev/shm/prism_soil.nc --awc_var_name awc --output_file_base /dev/shm/prism_from_WRCC --month_scales 1 2 3 --calibration_start_year 1931 --calibration_end_year 1990
-        '''
-        
-        # perform the processing
-        process_grid(args.output_file_base,
-                     args.precip_file,
-                     args.precip_var_name,
-                     args.month_scales,
-                     args.calibration_start_year,
-                     args.calibration_end_year)
-
-        # report on the elapsed time
-        end_datetime = datetime.now()
-        logger.info("End time:      %s", end_datetime)
-        elapsed = end_datetime - start_datetime
-        logger.info("Elapsed time:  %s", elapsed)
-
-    except Exception as ex:
-        logger.exception('Failed to complete', exc_info=True)
-        raise
+import argparse
+from datetime import datetime
+import logging
+import multiprocessing
+import netCDF4
+import numpy as np
+
+from indices_python import indices, netcdf_utils
+
+#-----------------------------------------------------------------------------------------------------------------------
+# static constants
+_VALID_MIN = -10.0
+_VALID_MAX = 10.0
+
+#-----------------------------------------------------------------------------------------------------------------------
+# set up a basic, global logger which will write to the console as standard error
+logging.basicConfig(level=logging.INFO,
+                    format='%(asctime)s %(levelname)s %(message)s',
+                    datefmt='%Y-%m-%d  %H:%M:%S')
+logger = logging.getLogger(__name__)
+
+#-----------------------------------------------------------------------------------------------------------------------
+# multiprocessing locks we'll use to synchronize I/O writes to NetCDF files, one per each output file
+spi_gamma_lock = multiprocessing.Lock()
+spi_pearson_lock = multiprocessing.Lock()
+
+# ignore warnings
+import warnings
+warnings.simplefilter('ignore', Warning)
+
+#-----------------------------------------------------------------------------------------------------------------------
+class GridProcessor(object):             # pragma: no cover
+
+    def __init__(self,
+                 output_file_base,
+                 netcdf_precip,
+                 var_name_precip,
+                 scale_months,
+                 calibration_start_year,
+                 calibration_end_year):
+
+        self.output_file_base = output_file_base
+        self.netcdf_precip = netcdf_precip
+        self.var_name_precip = var_name_precip
+        self.scale_months = scale_months
+        self.calibration_start_year = calibration_start_year
+        self.calibration_end_year = calibration_end_year        
+        
+        # TODO get the initial year from the precipitation NetCDF, for now use hard-coded value specific to CMORPH
+        self.data_start_year = 1998
+
+        # the number of months used in scaled indices (for example this will be set to 6 for 6-month SPI)
+        # this will need to be reset before the object is used for computing the scaled indices
+        self.months = -1
+
+        # place holders for the scaled NetCDFs, these should be created and assigned here for each months scale
+        self.netcdf_spi_gamma = ''
+        self.netcdf_spi_pearson = ''
+
+    #-----------------------------------------------------------------------------------------------------------------------
+    def _set_scaling_months(self,
+                            months):
+        """
+        Reset the instance's month scale, the scale that'll be used to computed scaled indices (SPI)
+        
+        :param months: the number of months, should correspond to one of the values of self.month_scales 
+        """
+        self.months = months
+
+    #-----------------------------------------------------------------------------------------------------------------------
+    def _initialize_scaled_netcdfs(self,
+                                   months_scale):
+
+        valid_min = -3.09
+        valid_max = 3.09
+
+        # dictionary of index types to the NetCDF dataset files corresponding to the base index names and
+        # month scales (this is the object we'll build and return from this function)
+        netcdfs = {}
+
+        # dictionary of index types mapped to their corresponding long variable names to be used within their respective NetCDFs
+        indicators_to_longnames = {'spi_gamma': 'Standard Precipitation Index (Gamma distribution), {0}-month scale',
+                                   'spi_pearson': 'Standard Precipitation Index (Pearson Type III distribution), {0}-month scale'}
+
+        # loop over the indices, creating an output NetCDF dataset for each
+        for index, long_name in indicators_to_longnames.items():
+
+            # create the variable name from the index and month scale
+            variable_name = index + '_{0}'.format(str(months_scale).zfill(2))
+
+            # create the NetCDF file path from the
+            netcdf_file = self.output_file_base + '_' + variable_name + '.nc'
+
+            # initialize the output NetCDF dataset
+            netcdf_utils.initialize_netcdf_single_variable_grid(netcdf_file,
+                                                                self.netcdf_precip,
+                                                                variable_name,
+                                                                long_name.format(months_scale),
+                                                                valid_min,
+                                                                valid_max)
+
+            # add the months scale index's NetCDF to the dictionary for the current index
+            netcdfs[index] = netcdf_file
+
+        # assign the NetCDF file paths to the corresponding member variables
+        self.netcdf_spi_gamma = netcdfs['spi_gamma']
+        self.netcdf_spi_pearson = netcdfs['spi_pearson']
+
+        # set the number of months so we'll know at which months scale the indices NetCDF files should be computed
+        self.months = months_scale
+
+    #-----------------------------------------------------------------------------------------------------------------------
+    def run(self):
+
+        # the number of worker processes we'll have in our process pool
+        number_of_workers = multiprocessing.cpu_count()   # use single process here instead when debugging
+
+        # open the input NetCDF files for compatibility validation and to get the data's time range
+        with netCDF4.Dataset(self.netcdf_precip) as dataset_precip:
+
+            # get the initial year of the input dataset(s)
+            time_units = dataset_precip.variables['time']
+            self.data_start_year = netCDF4.num2date(time_units[0], time_units.units).year
+
+            # get the number of latitudes in the input dataset(s)
+            lat_size = dataset_precip.variables['lat'].size
+
+        # compute the SPI
+        for months in self.scale_months:
+
+            # initialize the output NetCDFs for this month scale
+            self._initialize_scaled_netcdfs(months)
+
+            # set the instance's scale size (number of months over which SPI, etc. will be scaled)
+            self._set_scaling_months(months)
+
+            # create a process Pool for worker processes to compute PET and Palmer indices, passing arguments to an initializing function
+            pool = multiprocessing.Pool(processes=number_of_workers)
+
+            # map the latitude indices as an arguments iterable to the compute function (reuse the same pool)
+            result = pool.map_async(self._process_latitude_spi, range(lat_size))
+
+            # get the exception(s) thrown, if any
+            result.get()
+
+            # close the pool and wait on all processes to finish
+            pool.close()
+            pool.join()
+
+#             # convert the SPI files to compressed NetCDF4 and move to the destination directory
+#             input_output_netcdfs = [(scaled_netcdfs['spi_gamma'], '/nidis/test/nclimgrid/spi_gamma/' + scaled_netcdfs['spi_gamma']),
+#                                     (scaled_netcdfs['spi_pearson'], '/nidis/test/nclimgrid/spi_pearson/' + scaled_netcdfs['spi_pearson'])]
+#
+#             pool = multiprocessing.Pool(processes=number_of_workers)
+#
+#             # create an arguments iterable containing the input and output NetCDFs, map it to the convert function
+#             result = pool.map_async(netcdf_utils.convert_and_move_netcdf, input_output_netcdfs)
+#
+#             # get the exception(s) thrown, if any
+#             result.get()
+#
+#             # close the pool and wait on all processes to finish
+#             pool.close()
+#             pool.join()
+#
+#         # convert the PET file to compressed NetCDF4 and move into the destination directory
+#         netcdf_utils.convert_and_move_netcdf((unscaled_netcdfs['pet'], '/nidis/test/nclimgrid/pet/' + unscaled_netcdfs['pet']))
+#
+
+    #-------------------------------------------------------------------------------------------------------------------
+    def _process_latitude_spi(self, lat_index):
+        '''
+        Processes SPI for a single latitude slice.
+
+        :param lat_index:
+        '''
+
+        logger.info('Computing SPI for latitude index %s', lat_index)
+
+        # open the input NetCDFs
+        with netCDF4.Dataset(self.netcdf_precip) as precip_dataset:
+
+            # read the latitude slice of input precipitation and PET values
+            precip_lat_slice = precip_dataset[self.var_name_precip][:, lat_index, :]   # assuming (time, lat, lon) orientation
+
+            # compute SPI/Gamma across all longitudes of the latitude slice
+            spi_gamma_lat_slice = np.apply_along_axis(indices.spi_gamma,
+                                                      0,
+                                                      precip_lat_slice,
+                                                      self.months)
+
+            # compute SPI/Pearson across all longitudes of the latitude slice
+            spi_pearson_lat_slice = np.apply_along_axis(indices.spi_pearson,
+                                                        0,
+                                                        precip_lat_slice,
+                                                        self.months,
+                                                        self.data_start_year,
+                                                        self.calibration_start_year,
+                                                        self.calibration_end_year)
+
+            # use the same variable name within both Gamma and Pearson NetCDFs
+            #TODO update this for separate 'spi_gamma_<months>' and 'spi_pearson_<months>' instead
+            spi_gamma_variable_name = 'spi_gamma_' + str(self.months).zfill(2)
+            spi_pearson_variable_name = 'spi_pearson_' + str(self.months).zfill(2)
+
+            # open the existing SPI/Gamma NetCDF file for writing, copy the latitude slice into the SPI variable at the indexed latitude position
+            spi_gamma_lock.acquire()
+            spi_gamma_dataset = netCDF4.Dataset(self.netcdf_spi_gamma, mode='a')
+            spi_gamma_dataset[spi_gamma_variable_name][:, lat_index, :] = spi_gamma_lat_slice
+            spi_gamma_dataset.sync()
+            spi_gamma_dataset.close()
+            spi_gamma_lock.release()
+
+            # open the existing SPI/Pearson NetCDF file for writing, copy the latitude slice into the SPI variable at the indexed latitude position
+            spi_pearson_lock.acquire()
+            spi_pearson_dataset = netCDF4.Dataset(self.netcdf_spi_pearson, mode='a')
+            spi_pearson_dataset[spi_pearson_variable_name][:, lat_index, :] = spi_pearson_lat_slice
+            spi_pearson_dataset.sync()
+            spi_pearson_dataset.close()
+            spi_pearson_lock.release()
+
+#-----------------------------------------------------------------------------------------------------------------------
+def process_grid(output_file_base,     # pragma: no cover
+                 precip_file,
+                 precip_var_name,
+                 month_scales,
+                 calibration_start_year,
+                 calibration_end_year):
+    """
+    Performs indices processing from gridded NetCDF inputs.
+    
+    :param output_file_base:
+    :param precip_file: 
+    :param precip_var_name:
+    :param month_scales:
+    :param calibration_start_year:
+    :param calibration_end_year:
+    """
+
+    # perform the processing
+    grid_processor = GridProcessor(output_file_base,
+                                   precip_file,
+                                   precip_var_name,
+                                   month_scales,
+                                   calibration_start_year,
+                                   calibration_end_year)
+    grid_processor.run()
+
+#-----------------------------------------------------------------------------------------------------------------------
+if __name__ == '__main__':
+    """
+    This module is used to perform climate indices processing on gridded datasets in NetCDF.
+
+    Example command line usage:
+    
+    --precip_file /tmp/jadams/cmorph_monthly_prcp_1998_2017.nc --precip_var_name prcp --output_file_base /tmp/jadams/cmorph --month_scales 1 2 3 6 9 12 24 --calibration_start_year 1931 --calibration_end_year 2010
+    """
+
+    try:
+
+        # log some timing info, used later for elapsed time
+        start_datetime = datetime.now()
+        logger.info("Start time:    %s", start_datetime)
+
+        # parse the command line arguments
+        parser = argparse.ArgumentParser()
+        parser.add_argument("--precip_file",
+                            help="Precipitation dataset file (NetCDF) to be used as input for SPI computations",
+                            required=True)
+        parser.add_argument("--precip_var_name",
+                            help="Precipitation variable name used in the precipitation NetCDF file",
+                            required=True)
+        parser.add_argument("--output_file_base",
+                            help="Base output file path and name for the resulting output files",
+                            required=True)
+        parser.add_argument("--month_scales",
+                            help="Month scales over which the SPI values are to be computed",
+                            type=int,
+                            nargs = '*',
+                            choices=range(1, 73),
+                            required=True)
+        parser.add_argument("--calibration_start_year",
+                            help="Initial year of calibration period",
+                            type=int,
+                            choices=range(1870, start_datetime.year + 1),
+                            required=True)
+        parser.add_argument("--calibration_end_year",
+                            help="Final year of calibration period",
+                            type=int,
+                            choices=range(1870, start_datetime.year + 1),
+                            required=True)
+        args = parser.parse_args()
+
+        
+        '''
+        Example command line arguments:
+        
+        --precip_file /dev/shm/PRISM_from_WRCC_prcp.nc --precip_var_name prcp --temp_file /dev/shm/PRISM_from_WRCC_tavg.nc --temp_var_name tavg --awc_file /dev/shm/prism_soil.nc --awc_var_name awc --output_file_base /dev/shm/prism_from_WRCC --month_scales 1 2 3 --calibration_start_year 1931 --calibration_end_year 1990
+        '''
+        
+        # perform the processing
+        process_grid(args.output_file_base,
+                     args.precip_file,
+                     args.precip_var_name,
+                     args.month_scales,
+                     args.calibration_start_year,
+                     args.calibration_end_year)
+
+        # report on the elapsed time
+        end_datetime = datetime.now()
+        logger.info("End time:      %s", end_datetime)
+        elapsed = end_datetime - start_datetime
+        logger.info("Elapsed time:  %s", elapsed)
+
+    except Exception as ex:
+        logger.exception('Failed to complete', exc_info=True)
+        raise